--- conflicted
+++ resolved
@@ -1230,23 +1230,12 @@
 ]
 --- wait: 1
 
-<<<<<<< HEAD
-
 === TEST 18: Purge clears all representations
 --- http_config eval: $::HttpConfig
 --- config
 location /purge {
     rewrite ^ /purge_cached_18 break;
     content_by_lua_block {
-=======
-=== TEST 19: Purge response with no body
---- http_config eval: $::HttpConfig
---- config
-location /purge {
-    rewrite ^ /purge_cached_19 break;
-    content_by_lua_block {
-        require("ledge.state_machine").set_debug(true)
->>>>>>> 280b0796
         require("ledge").create_handler():run()
     }
    body_filter_by_lua_block {
@@ -1254,39 +1243,23 @@
         ngx.arg[2] = true
     }
 }
-<<<<<<< HEAD
 location /purge_cached_18_prx {
     rewrite ^(.*)_prx$ $1 break;
     content_by_lua_block {
-=======
-location /purge_cached_19_prx {
-    rewrite ^(.*)_prx$ $1 break;
-    content_by_lua_block {
-        require("ledge.state_machine").set_debug(false)
->>>>>>> 280b0796
-        require("ledge").create_handler({
-            keep_cache_for = 3600,
-        }):run()
-    }
-}
-<<<<<<< HEAD
+        require("ledge").create_handler({
+            keep_cache_for = 3600,
+        }):run()
+    }
+}
 location /purge_cached_18 {
     content_by_lua_block {
         ngx.header["Cache-Control"] = "max-age=3600"
         ngx.header["Vary"] = "X-Test"
         ngx.print("TEST 18: ", ngx.req.get_headers()["X-Test"])
-=======
-location /purge_cached_19 {
-    content_by_lua_block {
-        local incr = ngx.shared.ledge_test:incr("test19", 1, 0)
-        ngx.header["Cache-Control"] = "max-age=3600"
-        ngx.header["X-Incr"] = incr
->>>>>>> 280b0796
     }
 }
 --- request eval
 [
-<<<<<<< HEAD
 "GET /purge_cached_18_prx", "GET /purge_cached_18_prx",
 
 "PURGE /purge",
@@ -1314,7 +1287,42 @@
 "X-Cache: MISS from .+", "X-Cache: MISS from .+",
 "",
 "X-Cache: MISS from .+", "X-Cache: MISS from .+",
-=======
+]
+--- no_error_log
+[error]
+
+=== TEST 19: Purge response with no body
+--- http_config eval: $::HttpConfig
+--- config
+location /purge {
+    rewrite ^ /purge_cached_19 break;
+    content_by_lua_block {
+        require("ledge.state_machine").set_debug(true)
+        require("ledge").create_handler():run()
+    }
+   body_filter_by_lua_block {
+        ngx.arg[1] = format_json(ngx.arg[1])
+        ngx.arg[2] = true
+    }
+}
+location /purge_cached_19_prx {
+    rewrite ^(.*)_prx$ $1 break;
+    content_by_lua_block {
+        require("ledge.state_machine").set_debug(false)
+        require("ledge").create_handler({
+            keep_cache_for = 3600,
+        }):run()
+    }
+}
+location /purge_cached_19 {
+    content_by_lua_block {
+        local incr = ngx.shared.ledge_test:incr("test19", 1, 0)
+        ngx.header["Cache-Control"] = "max-age=3600"
+        ngx.header["X-Incr"] = incr
+    }
+}
+--- request eval
+[
 "GET /purge_cached_19_prx", "GET /purge_cached_19_prx",
 
 "PURGE /purge",
@@ -1335,7 +1343,6 @@
 
 "X-Cache: MISS from .+
 X-Incr: 2"
->>>>>>> 280b0796
 ]
 --- no_error_log
 [error]