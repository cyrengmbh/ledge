use Test::Nginx::Socket;
use Cwd qw(cwd);

plan tests => repeat_each() * (blocks() * 3);

my $pwd = cwd();

$ENV{TEST_LEDGE_REDIS_DATABASE} |= 2;
$ENV{TEST_LEDGE_REDIS_QLESS_DATABASE} |= 3;
$ENV{TEST_USE_RESTY_CORE} ||= 'nil';

our $HttpConfig = qq{
lua_package_path "$pwd/../lua-ffi-zlib/lib/?.lua;$pwd/../lua-resty-redis-connector/lib/?.lua;$pwd/../lua-resty-qless/lib/?.lua;$pwd/../lua-resty-http/lib/?.lua;$pwd/../lua-resty-cookie/lib/?.lua;$pwd/lib/?.lua;;";
    init_by_lua "
        local use_resty_core = $ENV{TEST_USE_RESTY_CORE}
        if use_resty_core then
            require 'resty.core'
        end
        local ledge_mod = require 'ledge.ledge'
        ledge = ledge_mod:new()
        ledge:config_set('redis_database', $ENV{TEST_LEDGE_REDIS_DATABASE})
        ledge:config_set('redis_qless_database', $ENV{TEST_LEDGE_REDIS_QLESS_DATABASE})
        ledge:config_set('upstream_host', '127.0.0.1')
        ledge:config_set('upstream_port', 1984)
        redis_socket = '$ENV{TEST_LEDGE_REDIS_SOCKET}'
    ";
    init_worker_by_lua "
        ledge:run_workers()
    ";
};

no_long_string();
run_tests();

__DATA__
=== TEST 1: Ledge version advertised by default
--- http_config eval: $::HttpConfig
--- config
location /events_1_prx {
    rewrite ^(.*)_prx$ $1 break;
    content_by_lua '
        ledge:run()
    ';
}
location /events_1 {
    echo "ORIGIN";
}
--- request
GET /events_1_prx
--- response_headers_like
<<<<<<< HEAD
Via: \d+\.\d+ .+ \(ledge/\d+\.\d+(\.\d)*\)
=======
Via: \d+\.\d+ .+ \(ledge/\d+\.\d+[\.\d]*\)
>>>>>>> 50db38d1
--- no_error_log
[error]


=== TEST 2: Ledge version not advertised
--- http_config eval: $::HttpConfig
--- config
location /events_1_prx {
    rewrite ^(.*)_prx$ $1 break;
    content_by_lua '
        ledge:config_set("advertise_ledge", false)
        ledge:run()
    ';
}
location /events_1 {
    echo "ORIGIN";
}
--- request
GET /events_1_prx
<<<<<<< HEAD
--- raw_response_headers_unlike: Via: \d+\.\d+ .+ \(ledge/\d+\.\d+(\.\d)*\)
=======
--- raw_response_headers_unlike: Via: \d+\.\d+ .+ \(ledge/\d+\.\d+[\.\d*]\)
--- no_error_log
[error]


=== TEST 3: Allow pending qless jobs to run (make sure this runs in the last test file)
--- http_config eval: $::HttpConfig
--- config
location /qless {
    content_by_lua '
        ngx.sleep(10)
    ';
}
--- request
GET /qless
--- timeout: 11
--- response_body
>>>>>>> 50db38d1
--- no_error_log
[error]<|MERGE_RESOLUTION|>--- conflicted
+++ resolved
@@ -48,11 +48,7 @@
 --- request
 GET /events_1_prx
 --- response_headers_like
-<<<<<<< HEAD
-Via: \d+\.\d+ .+ \(ledge/\d+\.\d+(\.\d)*\)
-=======
 Via: \d+\.\d+ .+ \(ledge/\d+\.\d+[\.\d]*\)
->>>>>>> 50db38d1
 --- no_error_log
 [error]
 
@@ -72,9 +68,6 @@
 }
 --- request
 GET /events_1_prx
-<<<<<<< HEAD
---- raw_response_headers_unlike: Via: \d+\.\d+ .+ \(ledge/\d+\.\d+(\.\d)*\)
-=======
 --- raw_response_headers_unlike: Via: \d+\.\d+ .+ \(ledge/\d+\.\d+[\.\d*]\)
 --- no_error_log
 [error]
@@ -92,6 +85,5 @@
 GET /qless
 --- timeout: 11
 --- response_body
->>>>>>> 50db38d1
 --- no_error_log
 [error]