--- conflicted
+++ resolved
@@ -1,11 +1,7 @@
 use Test::Nginx::Socket;
 use Cwd qw(cwd);
 
-<<<<<<< HEAD
-plan tests => repeat_each() * (blocks() * 3) + 5;
-=======
-plan tests => repeat_each() * (blocks() * 3) + 4;
->>>>>>> 79ad536a
+plan tests => repeat_each() * (blocks() * 3) + 7;
 
 my $pwd = cwd();
 
@@ -536,6 +532,7 @@
 --- no_error_log
 [error]
 
+
 === TEST 13: Subzero request; X-Cache: MISS
 --- http_config eval: $::HttpConfig
 --- config
@@ -591,6 +588,7 @@
 X-Custom-Hdr2: bar
 --- response_body
 TEST 13b
+
 
 === TEST 13c: Cache hit - Headers are overriden not appended to
 --- http_config eval: $::HttpConfig
@@ -621,11 +619,11 @@
 --- response_body
 TEST 13b
 
-<<<<<<< HEAD
-=== TEST 13: Cache-Control no-cache=#field and private=#field, drop headers from cache
---- http_config eval: $::HttpConfig
---- config
-    location /cache_13_prx {
+
+=== TEST 14: Cache-Control no-cache=#field and private=#field, drop headers from cache
+--- http_config eval: $::HttpConfig
+--- config
+    location /cache_14_prx {
         rewrite ^(.*)_prx$ $1 break;
         content_by_lua '
             ledge:run()
@@ -640,63 +638,43 @@
             }
             ngx.header["XTest"] = "foo"
             ngx.header["X-test2"] = "bar"
-            ngx.say("TEST 13")
+            ngx.say("TEST 14")
         }
     }
 --- request
-GET /cache_13_prx
+GET /cache_14_prx
 --- response_headers_like
 X-Cache: MISS from .*
 --- response_headers
 XTest: foo
 X-Test2: bar
 --- response_body
-TEST 13
-
-
-=== TEST 13b: Cache hit - Headers are not returned from cache
---- http_config eval: $::HttpConfig
---- config
-    location /cache_13_prx {
+TEST 14
+
+
+=== TEST 14b: Cache hit - Headers are not returned from cache
+--- http_config eval: $::HttpConfig
+--- config
+    location /cache_14_prx {
         rewrite ^(.*)_prx$ $1 break;
         content_by_lua_block {
-            -- Only return headers from TEST 13b
+            -- Only return headers from TEST 14b
             ledge:run()
         }
     }
 
     location /cache {
         content_by_lua_block {
-            ngx.say("TEST 13b")
+            ngx.say("TEST 14b")
             ngx.log(ngx.ERR, "Never run")
         }
     }
 --- request
-GET /cache_13_prx
+GET /cache_14_prx
 --- response_headers_like
 X-Cache: HIT from .*
 --- raw_response_headers_unlike: .*(XTest: foo|X-test2: bar).*
 --- no_error_log
 [error]
 --- response_body
-TEST 13
-
-
-=======
->>>>>>> 79ad536a
-=== TEST 14: Allow pending qless jobs to run
---- http_config eval: $::HttpConfig
---- config
-location /qless {
-    content_by_lua '
-        ngx.sleep(5)
-        ngx.say("TEST 12")
-    ';
-}
---- request
-GET /qless
---- timeout: 6
---- response_body
-TEST 12
---- no_error_log
-[error]+TEST 14