local setmetatable, type =
    setmetatable, type

local str_sub = string.sub

local ngx_re_find = ngx.re.find
local ngx_re_match = ngx.re.match
local ngx_log = ngx.log
local ngx_ERR = ngx.ERR

local get_fixed_field_metatable_proxy =
    require("ledge.util").mt.get_fixed_field_metatable_proxy


local _M = {
<<<<<<< HEAD
    _VERSION = "2.0.4",
=======
    _VERSION = "2.1.0",
>>>>>>> 7892dcaa
}


function _M.new(content, offset)
    return setmetatable({
        content = content,
        pos = (offset or 0),
        open_comments = 0,
    }, get_fixed_field_metatable_proxy(_M))
end


function _M.next(self, tagname)
    local tag = self:find_whole_tag(tagname)
    local before, after
    if tag then
        before = str_sub(self.content, self.pos + 1, tag.opening.from - 1)

        if tag.closing then
            -- This is block level (with a closing tag)
            after = str_sub(self.content, tag.closing.to + 1)
            self.pos = tag.closing.to
        else
            -- Inline (no closing tag)
            after = str_sub(self.content, tag.opening.to + 1)
            self.pos = tag.opening.to
        end
    end

    return tag, before, after
end


function _M.open_pattern(tag)
    if tag == "!--esi" then
        return "<(!--esi)"
    else
        -- $1: the tag name, $2 the closing characters, e.g. "/>" or ">"
        return "<(" .. tag .. [[)(?:\s*(?:[a-z]+=\".+?(?<!\\)\"))?[^>]*?(?:\s*)(\/>|>)?]]
    end
end


function _M.close_pattern(tag)
    if tag == "!--esi" then
        return "-->"
    else
        -- $1: the tag name
        return "</(" .. tag .. ")\\s*>"
    end
end


function _M.either_pattern(tag)
    if tag == "!--esi" then
        return "(?:<(!--esi)|(-->))"
    else
        -- $1: the tag name, $2 the closing characters, e.g. "/>" or ">"
        return [[<[\/]?(]] .. tag .. [[)(?:\s*(?:[a-z]+=\".+?(?<!\\)\"))?[^>]*?(?:\s*)(\s*\\/>|>)?]]
    end
end


-- Finds the next esi tag, accounting for nesting to find the correct
-- matching closing tag etc.
function _M.find_whole_tag(self, tag)
    -- Only work on the remaining markup (after pos)
    local markup = str_sub(self.content, self.pos + 1)

    if not tag then
        -- Look for anything (including comment syntax)
        tag = "(?:!--esi)|(?:esi:[a-z]+)"
    end

    -- Find the first opening tag
    local opening_f, opening_t, err = ngx_re_find(markup, self.open_pattern(tag), "soj")
    if not opening_f then
        if err then ngx_log(ngx_ERR, err) end
        -- Nothing here
        return nil
    end

    -- We found an opening tag and has its position, but need to understand it better
    -- to handle comments and inline tags.
    local opening_m, err  = ngx_re_match(
        str_sub(markup, opening_f, opening_t),
        self.open_pattern(tag), "soj"
    )
    if not opening_m then
        if err then ngx_log(ngx_ERR, err) end
        return nil
    end

    -- We return a table with opening tag positions (absolute), as well as
    -- tag contents etc. Block level tags will have "closing" data too.
    local ret = {
        opening = {
            from = opening_f + self.pos,
            to = opening_t + self.pos,
            tag = str_sub(markup, opening_f, opening_t),
        },
        tagname = opening_m[1],
        closing = nil,
        contents = nil,
    }

    -- If this is an inline (non-block) tag, we have everything
    if type(opening_m[2]) == "string" and str_sub(opening_m[2], -2) == "/>" then
        ret.whole = str_sub(markup, opening_f, opening_t)
        return ret
    end

    -- We must be block level, and could potentially be nesting

    local search = opening_t -- We search from after the opening tag

    local f, t, closing_f, closing_t
    local depth = 1
    local level = 1

    repeat
        -- keep looking for opening or closing tags
        f, t = ngx_re_find(str_sub(markup, search + 1), self.either_pattern(ret.tagname), "soj")
        if f and t then
            -- Move closing markers along
            closing_f = f
            closing_t = t

            -- Track current level and total depth
            local tag = str_sub(markup, search + f, search + t)
            if ngx_re_find(tag, self.open_pattern(ret.tagname)) then
                depth = depth + 1
                level = level + 1
            elseif ngx_re_find(tag, self.close_pattern(ret.tagname)) then
                level = level - 1
            end
            -- Move search pos along
            search = search + t
        end
    until level == 0 or not f

    if closing_t and t then
        -- We have a complete block tag with the matching closing tag

        -- Make closing tag absolute
        closing_t = closing_t + search - t
        closing_f = closing_f + search - t

        ret.closing = {
            from = closing_f + self.pos,
            to = closing_t + self.pos,
            tag = str_sub(markup, closing_f, closing_t),
        }
        ret.contents = str_sub(markup, opening_t + 1, closing_f - 1)
        ret.whole = str_sub(markup, opening_f, closing_t)

        return ret
    else
        -- We have an opening block tag, but not the closing part. Return
        -- what we can as the filters will buffer until we find the rest.
        return ret
    end
end


return _M<|MERGE_RESOLUTION|>--- conflicted
+++ resolved
@@ -13,11 +13,7 @@
 
 
 local _M = {
-<<<<<<< HEAD
-    _VERSION = "2.0.4",
-=======
     _VERSION = "2.1.0",
->>>>>>> 7892dcaa
 }
 
 
