--- conflicted
+++ resolved
@@ -11,16 +11,8 @@
 
 local get_gzip_decoder = require("ledge.gzip").get_gzip_decoder
 
-<<<<<<< HEAD
-local fixed_field_metatable = require("ledge.util").mt.fixed_field_metatable
-
-
-local _M = {
-    _VERSION = "2.0.4",
-=======
 local _M = { -- luacheck: no unused
     _VERSION = "2.1.0",
->>>>>>> 7892dcaa
 }
 
 
