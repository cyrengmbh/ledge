local events = require("ledge.state_machine.events")
local pre_transitions = require("ledge.state_machine.pre_transitions")
local states = require("ledge.state_machine.states")
local actions = require("ledge.state_machine.actions")

local ngx_log = ngx.log
local ngx_DEBUG = ngx.DEBUG
local ngx_ERR = ngx.ERR


local get_fixed_field_metatable_proxy =
    require("ledge.util").mt.get_fixed_field_metatable_proxy


local _DEBUG = false

local _M = {
<<<<<<< HEAD
    _VERSION = "2.0.4",
=======
    _VERSION = "2.1.0",
>>>>>>> 7892dcaa
    set_debug = function(debug) _DEBUG = debug end,
}


local function new(handler)
    return setmetatable({
        handler = handler,
        state_history = {},
        event_history = {},
        current_state = "",
    }, get_fixed_field_metatable_proxy(_M))
end
_M.new = new


-- Transition to a new state.
local function t(self, state)
    -- Check for any transition pre-tasks
    local pre_t = pre_transitions[state]

    if pre_t then
        for _,action in ipairs(pre_t) do
            if _DEBUG then ngx_log(ngx_DEBUG, "#a: ", action) end
            local ok, err = pcall(actions[action], self.handler)
            if not ok then
                ngx_log(ngx_ERR, "state '", state, "' failed to call action '", action, "': ", tostring(err))
            end
        end
    end

    if _DEBUG then ngx_log(ngx_DEBUG, "#t: ", state) end

    self.state_history[state] = true
    self.current_state = state
    return states[state](self, self.handler)
end
_M.t = t


-- Process state transitions and actions based on the event fired.
local function e(self, event)
    if _DEBUG then ngx_log(ngx_DEBUG, "#e: ", event) end

    self.event_history[event] = true

    -- It's possible for states to call undefined events at run time.
    if not events[event] then
        ngx_log(ngx.CRIT, event, " is not defined.")
        ngx.status = ngx.HTTP_INTERNAL_SERVER_ERROR
        self:t("exiting")
    end

    for _, trans in ipairs(events[event]) do
        local t_when = trans["when"]
        if t_when == nil or t_when == self.current_state then
            local t_after = trans["after"]
            if not t_after or self.state_history[t_after] then
                local t_in_case = trans["in_case"]
                if not t_in_case or self.event_history[t_in_case] then
                    local t_but_first = trans["but_first"]
                    if t_but_first then
                        if type(t_but_first) == "table" then
                            for _,action in ipairs(t_but_first) do
                                if _DEBUG then
                                    ngx_log(ngx_DEBUG, "#a: ", action)
                                end
                                actions[action](self.handler)
                            end
                        else
                            if _DEBUG then
                                ngx_log(ngx_DEBUG, "#a: ", t_but_first)
                            end
                            actions[t_but_first](self.handler)
                        end
                    end

                    return self:t(trans["begin"])
                end
            end
        end
    end
end
_M.e = e


return _M<|MERGE_RESOLUTION|>--- conflicted
+++ resolved
@@ -15,11 +15,7 @@
 local _DEBUG = false
 
 local _M = {
-<<<<<<< HEAD
-    _VERSION = "2.0.4",
-=======
     _VERSION = "2.1.0",
->>>>>>> 7892dcaa
     set_debug = function(debug) _DEBUG = debug end,
 }
 
